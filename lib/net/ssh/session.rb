require 'open3'
require 'net/ssh'
require 'net/ssh/shell'
require 'net/ssh/session_helpers'
require 'net/ssh/session_command'

module Net
  module SSH
    class Session
      include Net::SSH::SessionHelpers

      attr_reader :host, :user, :password
      attr_reader :connection, :shell
      attr_reader :options
      attr_reader :logger
      attr_reader :history

      # Initialize a new ssh session
      # @param [String] remote hostname or ip address
      # @param [String] remote account username
      # @param [String] remote account password
      # @param [Hash] options hash
      def initialize(host, user, password='', options={})
        @host          = host
        @user          = user
        @password      = password
        @history       = []
        @track_history = true

        if options[:history] == false
          @track_history = false
        end
      end

      # Establish connection with remote server
      # @param [Integer] max timeout in seconds
      # @return [Boolean]
      def open(timeout=nil)
        if timeout && timeout > 0
          with_timeout(timeout) { establish_connection }
        else
          establish_connection
        end
      end

      # Close connection with remote server
      # @return [Boolean]
      def close
        shell.close!
      end

      def on_output(&block)
        @on_output = block
      end

      # Execute command
      # @param [String] command to execute
      # @param [Block] output event block
      # @return [Integer] command execution exit code
      def exec(command, &on_output)
        status = nil
        shell.execute(command) do |process|
          process.on_output(&on_output)
          process.on_error_output(&on_output)
          process.on_finish { |p| status = p.exit_status }
        end
        shell.session.loop(1) { status.nil? }
        status
      end

      # Execute a single command
      # @param [String] comand to execute
      # @param [Hash] execution options
      # @return [SessionCommand]
      def run(command, options={})
        output  = ''
        t_start = Time.now

        exit_code = exec(command) do |process, data|
          output << data
          yield data if block_given?
        end

        t_end = Time.now

        cmd = SessionCommand.new(
          command, output, exit_code, 
          t_end - t_start
        )

        cmd.start_time = t_start
        cmd.finish_time = t_end

        if options[:history] == true || @track_history == true
          history << cmd
        end

        logger.info(cmd.to_s) if logger

        cmd
      end

      # Execute multiple commands
      # @param [Array] set of commands to execute
      # @param [Hash] execution options
      # @return [Array] set of command execution results
      # 
      # Execution options are the following:
      # options[:break] - If set to `true`, execution chain will break on first failed command
      #
      def run_multiple(commands=[], options={})
        results = []

        [commands].flatten.compact.each do |cmd|
          result = run(cmd)
          yield(result) if block_given?
          results << result
          break if results.last.failure? && options[:break] == true
        end

        results
      end

      # Set a global session logger for commands
      # @param [Logger] logger instance
      def logger=(log)
        @logger = log
      end

<<<<<<< HEAD
      def method_missing(name, *args)
        run("#{name} #{args.join(' ')}".strip)
=======
      # Get last executed command
      # @return [SessionCommand]
      def last_command
        history.last
>>>>>>> ea27d65a
      end

      private

      def establish_connection
        @connection = Net::SSH.start(host, user, :password => password)
        @shell = @connection.shell
      end
    end
  end
end<|MERGE_RESOLUTION|>--- conflicted
+++ resolved
@@ -127,15 +127,14 @@
         @logger = log
       end
 
-<<<<<<< HEAD
-      def method_missing(name, *args)
-        run("#{name} #{args.join(' ')}".strip)
-=======
       # Get last executed command
       # @return [SessionCommand]
       def last_command
         history.last
->>>>>>> ea27d65a
+      end
+
+      def method_missing(name, *args)
+        run("#{name} #{args.join(' ')}".strip)
       end
 
       private
